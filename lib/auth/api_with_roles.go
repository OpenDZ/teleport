--- conflicted
+++ resolved
@@ -40,15 +40,8 @@
 	servers   map[teleport.Role]*APIServer
 }
 
-<<<<<<< HEAD
-func NewAPIWithRoles(authServer *AuthServer,
-	elog events.Log,
-	sessions session.SessionServer,
-	recorder recorder.Recorder,
-=======
 func NewAPIWithRoles(authServer *AuthServer, elog events.Log,
 	sessions session.Service, recorder recorder.Recorder,
->>>>>>> 408ce748
 	permChecker PermissionChecker,
 	roles []teleport.Role) *APIWithRoles {
 
